--- conflicted
+++ resolved
@@ -58,20 +58,14 @@
 
   def lastReloadedTimeMillis: Long = _lastReloaded
 
-<<<<<<< HEAD
   def pointAndRankOf(userId: UserId): (Double, Int) = ratedPointSumInfo.pointAndRankOf(userId)
   def countAndRankOf(userId: UserId): (Int, Int) = acceptedCountInfo.countAndRankOf(userId)
 
-  private[db] def executeAndLoadSubmission(builder: SQLBuilder[_]): List[Submission] = {
-    DB.readOnly { implicit session =>
-      withSQL(builder).map(Submission(SubmissionSyntax)).list().apply()
-=======
   private[db] def executeAndLoadSubmission(builder: SQLBuilder[_]): List[Submission] =
     this.synchronized {
       DB.readOnly { implicit session =>
         withSQL(builder).map(Submission(SubmissionSyntax)).list().apply()
       }
->>>>>>> 6e960aa0
     }
 
   /**
