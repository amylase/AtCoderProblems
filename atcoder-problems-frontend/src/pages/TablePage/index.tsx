import React, { useState } from "react";
import { connect, PromiseState } from "react-refetch";
import Contest from "../../interfaces/Contest";
import Problem from "../../interfaces/Problem";
import { ContestId, ProblemId, ProblemStatus } from "../../interfaces/Status";
import { List, Map, Set } from "immutable";
import ContestTable from "./ContestTable";
import { AtCoderRegularTable } from "./AtCoderRegularTable";
import Options from "./Options";
import TableTabButtons, { TableTab } from "./TableTab";
import ProblemModel from "../../interfaces/ProblemModel";
import * as CachedApiClient from "../../utils/CachedApiClient";
import { useParams } from "react-router-dom";

const ContestWrapper: React.FC<{ display: boolean; children: any }> = props => {
  return (
    <div style={{ display: props.display ? "" : "none" }}>{props.children}</div>
  );
};

interface OuterProps {
  userId: string;
  rivals: List<string>;
}

interface InnerProps extends OuterProps {
  contestsFetch: PromiseState<Map<ContestId, Contest>>;
  contestToProblemsFetch: PromiseState<Map<ContestId, List<Problem>>>;
  problemsFetch: PromiseState<Map<ProblemId, Problem>>;
  problemModelsFetch: PromiseState<Map<ProblemId, ProblemModel>>;
  statusLabelMapFetch: PromiseState<Map<ProblemId, ProblemStatus>>;
}

const TablePage: React.FC<InnerProps> = props => {
  const {
    contestsFetch,
    contestToProblemsFetch,
    problemModelsFetch,
    statusLabelMapFetch
  } = props;

  const [activeTab, setActiveTab] = useState(TableTab.ABC);
<<<<<<< HEAD
  const [showAccepted, setShowAccepted_] = useState(
    JSON.parse(localStorage.getItem("showAccepted") || "true") as boolean
  );
  const [showDifficulty, setShowDifficulties_] = useState(
    JSON.parse(localStorage.getItem("showDifficulty") || "true") as boolean
  );
  const setShowAccepted = (value: boolean) => {
    localStorage.setItem("showAccepted", JSON.stringify(value));
    setShowAccepted_(value);
  };
  const setShowDifficulties = (value: boolean) => {
    localStorage.setItem("showDifficulty", JSON.stringify(value));
    setShowDifficulties_(value);
  };
=======
  const [showAccepted, setShowAccepted] = useState(true);
  const [showDifficulty, setShowDifficulties] = useState(true);
  const [enableColorfulMode, setEnableColorfulMode] = useState(true);
>>>>>>> dd09bc60

  const problemModels = problemModelsFetch.fulfilled
    ? problemModelsFetch.value
    : Map<ProblemId, ProblemModel>();
  const contestToProblems = contestToProblemsFetch.fulfilled
    ? contestToProblemsFetch.value
    : Map<ContestId, List<Problem>>();
  const contests = contestsFetch.fulfilled
    ? contestsFetch.value
    : Map<ContestId, Contest>();
  const statusLabelMap = statusLabelMapFetch.fulfilled
    ? statusLabelMapFetch.value
    : Map<ProblemId, ProblemStatus>();
  const abc = contests.filter((v, k) => k.match(/^abc\d{3}$/));
  const arc = contests.filter((v, k) => k.match(/^arc\d{3}$/));
  const agc = contests.filter((v, k) => k.match(/^agc\d{3}$/));
  const atcoderContestIds = [abc, arc, agc]
    .map(s => s.keySeq())
    .reduce((set, keys) => set.concat(keys), Set<ContestId>());
  const othersRated = contests
    .filter(contest => !atcoderContestIds.has(contest.id))
    .filter(contest => contest.rate_change !== "-")
    .filter(contest => contest.start_epoch_second >= 1468670400); // agc001
  const ratedContestIds = atcoderContestIds.concat(othersRated.keySeq());
  const others = contests.filter(c => !ratedContestIds.has(c.id));

  return (
    <div>
      <Options
        showAccepted={showAccepted}
        toggleShowAccepted={() => setShowAccepted(!showAccepted)}
        showDifficulties={showDifficulty}
        toggleShowDifficulties={() => setShowDifficulties(!showDifficulty)}
        enableColorfulMode={enableColorfulMode}
        toggleEnableColorfulMode={() =>
          setEnableColorfulMode(!enableColorfulMode)
        }
      />
      <TableTabButtons active={activeTab} setActive={setActiveTab} />
      <ContestWrapper display={activeTab === TableTab.ABC}>
        <AtCoderRegularTable
          problemModels={problemModels}
          showDifficulty={showDifficulty}
          showSolved={showAccepted}
          enableColorfulMode={enableColorfulMode}
          contests={abc.valueSeq()}
          title="AtCoder Beginner Contest"
          contestToProblems={contestToProblems}
          statusLabelMap={statusLabelMap}
        />
      </ContestWrapper>
      <ContestWrapper display={activeTab === TableTab.ARC}>
        <AtCoderRegularTable
          problemModels={problemModels}
          showDifficulty={showDifficulty}
          showSolved={showAccepted}
          enableColorfulMode={enableColorfulMode}
          contests={arc.valueSeq()}
          title="AtCoder Regular Contest"
          contestToProblems={contestToProblems}
          statusLabelMap={statusLabelMap}
        />
      </ContestWrapper>
      <ContestWrapper display={activeTab === TableTab.AGC}>
        <AtCoderRegularTable
          problemModels={problemModels}
          showDifficulty={showDifficulty}
          showSolved={showAccepted}
          enableColorfulMode={enableColorfulMode}
          contests={agc.valueSeq()}
          title="AtCoder Grand Contest"
          contestToProblems={contestToProblems}
          statusLabelMap={statusLabelMap}
        />
      </ContestWrapper>
      <ContestWrapper display={activeTab === TableTab.OtherRatedContests}>
        <ContestTable
          problemModels={problemModels}
          showDifficulty={showDifficulty}
          contests={othersRated.valueSeq()}
          title="Other Rated Contests"
          contestToProblems={contestToProblems}
          showSolved={showAccepted}
          enableColorfulMode={enableColorfulMode}
          statusLabelMap={statusLabelMap}
        />
      </ContestWrapper>
      <ContestWrapper display={activeTab === TableTab.OtherContests}>
        <ContestTable
          problemModels={problemModels}
          showDifficulty={showDifficulty}
          contests={others.valueSeq()}
          title="Other Contests"
          contestToProblems={contestToProblems}
          showSolved={showAccepted}
          enableColorfulMode={enableColorfulMode}
          statusLabelMap={statusLabelMap}
        />
      </ContestWrapper>
    </div>
  );
};

const InnerTablePage = connect<OuterProps, InnerProps>(props => ({
  problemModelsFetch: {
    comparison: null,
    value: () => CachedApiClient.cachedProblemModels()
  },
  contestsFetch: {
    comparison: null,
    value: () => CachedApiClient.cachedContestMap()
  },
  problemsFetch: {
    comparison: null,
    value: () => CachedApiClient.cachedProblemMap()
  },
  contestToProblemsFetch: {
    comparison: null,
    value: () => CachedApiClient.cachedContestToProblemMap()
  },
  statusLabelMapFetch: {
    comparison: [props.userId, props.rivals],
    value: () =>
      CachedApiClient.cachedStatusLabelMap(props.userId, props.rivals)
  }
}))(TablePage);

export default () => {
  const { userIds } = useParams();
  const userId = (userIds ?? "").split("/")[0];
  const rivals = (userIds ?? "/").split("/");
  const rivalList = List(rivals)
    .skip(1)
    .filter(x => x.length > 0);
  return <InnerTablePage userId={userId} rivals={rivalList} />;
};<|MERGE_RESOLUTION|>--- conflicted
+++ resolved
@@ -40,12 +40,14 @@
   } = props;
 
   const [activeTab, setActiveTab] = useState(TableTab.ABC);
-<<<<<<< HEAD
   const [showAccepted, setShowAccepted_] = useState(
     JSON.parse(localStorage.getItem("showAccepted") || "true") as boolean
   );
   const [showDifficulty, setShowDifficulties_] = useState(
     JSON.parse(localStorage.getItem("showDifficulty") || "true") as boolean
+  );
+  const [enableColorfulMode, setEnableColorfulMode_] = useState(
+    JSON.parse(localStorage.getItem("enableColorfulMode") || "true") as boolean
   );
   const setShowAccepted = (value: boolean) => {
     localStorage.setItem("showAccepted", JSON.stringify(value));
@@ -55,11 +57,10 @@
     localStorage.setItem("showDifficulty", JSON.stringify(value));
     setShowDifficulties_(value);
   };
-=======
-  const [showAccepted, setShowAccepted] = useState(true);
-  const [showDifficulty, setShowDifficulties] = useState(true);
-  const [enableColorfulMode, setEnableColorfulMode] = useState(true);
->>>>>>> dd09bc60
+  const setEnableColorfulMode = (value: boolean) => {
+    localStorage.setItem("enableColorfulMode", JSON.stringify(value));
+    setEnableColorfulMode_(value);
+  };
 
   const problemModels = problemModelsFetch.fulfilled
     ? problemModelsFetch.value
