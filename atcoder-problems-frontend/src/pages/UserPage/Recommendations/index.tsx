--- conflicted
+++ resolved
@@ -17,6 +17,7 @@
 import ProblemModel from "../../../interfaces/ProblemModel";
 import { ContestId, ProblemId } from "../../../interfaces/Status";
 import Submission from "../../../interfaces/Submission";
+import MergedProblem from "../../../interfaces/MergedProblem";
 import { isAccepted } from "../../../utils";
 import {
   formatPredictedSolveProbability,
@@ -25,16 +26,12 @@
 import { PROBLEM_ID_SEPARATE_SYMBOL } from "../../../utils/QueryString";
 import { RatingInfo, ratingInfoOf } from "../../../utils/RatingInfo";
 import * as Url from "../../../utils/Url";
-<<<<<<< HEAD
+import * as CachedApiClient from "../../../utils/CachedApiClient";
+import * as UserState from "../../../utils/UserState";
+import { useLocalStorage } from "../../../utils/LocalStorage";
 import { UserResponse } from "../../Internal/types";
 import { USER_GET } from "../../Internal/ApiUrl";
-import * as CachedApiClient from "../../../utils/CachedApiClient";
-import MergedProblem from "../../../interfaces/MergedProblem";
-import * as UserState from "../../../utils/UserState";
 import { recommendProblems } from "./RecommendProblems";
-=======
-import { useLocalStorage } from "../../../utils/LocalStorage";
->>>>>>> 7561c545
 import {
   ExcludeOption,
   RecommendController,
@@ -100,6 +97,36 @@
 }
 
 const InnerRecommendations: React.FC<InnerProps> = (props) => {
+  const history = useHistory();
+
+  const [recommendOption, setRecommendOption] = useLocalStorage<
+    RecommendOption
+  >("recommendOption", "Moderate");
+  const [recommendExperimental, setRecommendExperimental] = useLocalStorage<
+    boolean
+  >("recommendExperimental", true);
+  const [excludeOption, setExcludeOption] = useLocalStorage<ExcludeOption>(
+    "recoomendExcludeOption",
+    "Exclude"
+  );
+
+  const [recommendNum, setRecommendNum] = useState(10);
+  const [selectedProblemIdSet, setSelectedProblemIdSet] = useState<
+    Set<ProblemId>
+  >(new Set());
+
+  const selectProblemIds = (ids: ProblemId[]) => {
+    const newSet = new Set<ProblemId>(selectedProblemIdSet);
+    ids.forEach((problemId) => newSet.add(problemId));
+    setSelectedProblemIdSet(newSet);
+  };
+
+  const deselectProblemIds = (ids: ProblemId[]) => {
+    const newSet = new Set<ProblemId>(selectedProblemIdSet);
+    ids.forEach((problemId) => newSet.delete(problemId));
+    setSelectedProblemIdSet(newSet);
+  };
+
   const userSubmissions = props.userSubmissionsFetch.fulfilled
     ? props.userSubmissionsFetch.value.toArray()
     : [];
@@ -116,36 +143,6 @@
     ? props.userRatingInfoFetch.value
     : ratingInfoOf(List());
   const isLoggedIn = UserState.isLoggedIn(props.loginStateFetch);
-
-  const history = useHistory();
-
-  const [recommendOption, setRecommendOption] = useLocalStorage<
-    RecommendOption
-  >("recommendOption", "Moderate");
-  const [recommendExperimental, setRecommendExperimental] = useLocalStorage<
-    boolean
-  >("recommendExperimental", true);
-  const [excludeOption, setExcludeOption] = useLocalStorage<ExcludeOption>(
-    "recoomendExcludeOption",
-    "Exclude"
-  );
-
-  const [recommendNum, setRecommendNum] = useState(10);
-  const [selectedProblemIdSet, setSelectedProblemIdSet] = useState<
-    Set<ProblemId>
-  >(new Set());
-
-  const selectProblemIds = (ids: ProblemId[]) => {
-    const newSet = new Set<ProblemId>(selectedProblemIdSet);
-    ids.forEach((problemId) => newSet.add(problemId));
-    setSelectedProblemIdSet(newSet);
-  };
-
-  const deselectProblemIds = (ids: ProblemId[]) => {
-    const newSet = new Set<ProblemId>(selectedProblemIdSet);
-    ids.forEach((problemId) => newSet.delete(problemId));
-    setSelectedProblemIdSet(newSet);
-  };
 
   if (userSubmissions.length === 0) {
     return null;
